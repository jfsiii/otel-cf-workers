--- conflicted
+++ resolved
@@ -1,29 +1,11 @@
 {
 	"name": "@microlabs/otel-cf-workers",
-<<<<<<< HEAD
-	"version": "1.0.0-rc.49",
+	"version": "1.0.0-rc.51",
 	"module": "./dist/index.js",
 	"type": "module",
 	"types": "./dist/index.d.ts",
 	"exports": "./dist/index.js",
-=======
-	"version": "1.0.0-rc.51",
-	"main": "dist/index.js",
-	"module": "dist/index.mjs",
-	"types": "dist/index.d.mts",
-	"exports": {
-		".": {
-			"import": {
-				"types": "./dist/index.d.mts",
-				"default": "./dist/index.mjs"
-			},
-			"require": {
-				"types": "./dist/index.d.ts",
-				"default": "./dist/index.js"
-			}
-		}
-	},
->>>>>>> 9883d45f
+
 	"scripts": {
 		"clean": "rimraf ./dist versions.json",
 		"format": "prettier --ignore-unknown --write .",
